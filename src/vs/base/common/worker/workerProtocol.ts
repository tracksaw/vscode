--- conflicted
+++ resolved
@@ -86,11 +86,7 @@
 		this._bigHandler = null;
 	}
 
-<<<<<<< HEAD
-	public callOnRemote(proxyId: string, path: string, args:any[]): winjs.Promise {
-=======
 	public callOnRemote(proxyId: string, path: string, args:any[]): TPromise<any> {
->>>>>>> 18c4a65c
 		return this._requester.request('_proxyObj', {
 			proxyId: proxyId,
 			path: path,
@@ -102,22 +98,14 @@
 		this._bigHandler = handler;
 	}
 
-<<<<<<< HEAD
-	public handleMessage(msg: { proxyId: string; path: string; args: any[]; }): winjs.Promise {
-=======
 	public handleMessage(msg: { proxyId: string; path: string; args: any[]; }): TPromise<any> {
->>>>>>> 18c4a65c
 		if (!this._bigHandler) {
 			throw new Error('got message before big handler attached!');
 		}
 		return this._invokeHandler(msg.proxyId, msg.path, msg.args);
 	}
 
-<<<<<<< HEAD
-	private _invokeHandler(rpcId:string, method:string, args:any[]): winjs.Promise {
-=======
 	private _invokeHandler(rpcId:string, method:string, args:any[]): TPromise<any> {
->>>>>>> 18c4a65c
 		try {
 			return TPromise.as(this._bigHandler.handle(rpcId, method, args));
 		} catch (err) {
