--- conflicted
+++ resolved
@@ -1,12 +1,7 @@
 {
   "name": "code-oss-dev",
-<<<<<<< HEAD
-  "version": "1.27.0",
-  "distro": "8bf4f1b8058f88ed6a0e54643470c7171eab1eb7",
-=======
   "version": "1.28.0",
   "distro": "c140338a23ed045af10f275b62c2bb794ac81ce2",
->>>>>>> 0d10e454
   "author": {
     "name": "Microsoft Corporation"
   },
